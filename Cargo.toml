--- conflicted
+++ resolved
@@ -29,13 +29,9 @@
 lru = "0.16"
 
 [dev-dependencies]
-<<<<<<< HEAD
 criterion = "=0.7.0"
-rayon = "=1.4.0"
-=======
-criterion = "=0.3.3"
 rayon = "=1.11.0"
->>>>>>> 48ec5caa
+
 
 [features]
 default = []
